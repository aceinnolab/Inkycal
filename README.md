<p align="center">
<img src="https://github.com/aceisace/Inky-Calendar/blob/master/Gallery/Inky-Calendar-logo.png" width="800">
</p>

<p align="center">
  
  [![Version](https://img.shields.io/github/release/aceisace/Inky-Calendar.svg)](https://github.com/aceisace/Inky-Calendar/releases)
  [![Python](https://img.shields.io/pypi/pyversions/pyowm.svg)](https://img.shields.io/pypi/pyversions/pyowm.svg)
  [![Licence](https://img.shields.io/github/license/aceisace/Inky-Calendar.svg)](https://github.com/aceisace/Inky-Calendar/blob/Stable/LICENSE)
  [![Donate](https://img.shields.io/badge/Donate-PayPal-green.svg)](https://www.paypal.me/SaadNaseer)
</p>

A python3 software for displaying events (from iCalendars), weather (from openweathermap) and RSS feeds on selected E-Paper displays (4.2", 5.83", 7.5"(v1), 7.5"(v2)) from Waveshare/GoodDisplay.

## Main features
* Monthly Calendar that shows events from your Google (or other) iCalendar/s
* Live weather info and forecasts for next 9 hours (openweathermap)
* Agenda to show what is on your shedule (from your iCalendar/s)
* RSS feeds from various providers to keep up to date with news, quotes etc. 

## News:
* **Looking for a server-only solution? [This repo offers a server-only solution](https://github.com/Atrejoe/Inky-Calendar-Server) (Credit to Atrejoe)**
* **Discord chat open now. [Click here to enter](https://discord.gg/sHYKeSM)**
* **Version 1.7.1 released with support for 4.2", 5.83", 7.5" (v1) and 7.5" (v2) E-Paper displays** (Mid January 2020)
* **Added support for Debian Buster, Buster Lite is not supported!**
* **Added a user-friendly Web-UI for adding details to the programm (Credit to TobyChui for the template)**

## Development status
This software is in active development. To see the current development status, [[Click here]](https://github.com/aceisace/Inky-Calendar/projects/2).

## Preview
<p align="center">
<img src="https://github.com/aceisace/Inky-Calendar/blob/master/Gallery/inkycal-modes.gif" width="900"><img 
</p>

## Hardware required
* 7.5" 3-Colour E-Paper Display (Black, White, Red/Yellow) with driver hat from [waveshare](https://www.waveshare.com/product/7.5inch-e-paper-hat-b.htm)
**or**
* 7.5" 2-Colour E-Paper Display (Black, White) with driver hat from [waveshare](https://www.waveshare.com/product/7.5inch-e-paper-hat.htm)
* Raspberry Pi Zero WH (with headers) (no soldering iron required)
* Or: Raspberry Pi Zero W. In this case, you'll need to solder 2x20 pin GPIO headers yourself
* MicroSD card (min. 4GB)
* MicroUSB cable (for power)
* Something to be used as a case (e.g. a RIBBA photo-frame or a 3D-printed case)

# Setup
## Getting the Raspberry Pi Zero W ready
1. After [flashing Raspbian Buster (with Desktop)](https://www.raspberrypi.org/downloads/raspbian/), set up Wifi on the Raspberry Pi Zero W by copying the file [**wpa_supplicant.conf**](https://github.com/aceisace/Inky-Calendar/blob/installer/wpa_supplicant.conf) (from above) to the /boot directory and adding your Wifi details in that file.
2. Create a simple text document named **ssh** in the boot directory to enable ssh.
3. Expand the filesystem in the Terminal with **`sudo raspi-config --expand-rootfs`**
4. Enable SPI by entering **`sudo sed -i s/#dtparam=spi=on/dtparam=spi=on/ /boot/config.txt`** in the Terminal
5. Set the correct timezone with **`sudo dpkg-reconfigure tzdata`**, selecting the correct continent and then the capital of your country.
6. Reboot to apply changes
7. Optional: If you want to disable the on-board leds of the Raspberry, follow these instructions: 
**[Disable on-board-led](https://www.jeffgeerling.com/blogs/jeff-geerling/controlling-pwr-act-leds-raspberry-pi)**

## Installing required packages for python 3.x
Execute the following command in the Terminal to install all required packages. Please use Raspbian Buster with Desktop (preferably the latest version). Raspbian Buster **LITE** is not supported.

**`bash -c "$(curl -sL https://raw.githubusercontent.com/aceisace/Inky-Calendar/master/Installer.sh)"`**

**Note**: If you were using a previous version, please use the web-ui for generating a new settings file. Settings files from previous versions are not compatible.


If you get some red lines, please run `pip3 install Pillow==6.2.0`.

If the installer is broken, please follow the instructions here [manual installation](https://github.com/aceisace/Inky-Calendar/wiki/Manual-installation)

If the Installer should fail for any reason, kindly open an issue and paste the error. Thanks.

**Preview of Installer:**
<p align="center">
<img src="https://github.com/aceisace/Inky-Calendar/blob/master/Gallery/Installer-gif.gif" width="700">
</p>

## Adding details to the programm
When you run the installer, you can add details in the last step. For new-users, it is recommended to use the 'web-UI' option.

You can also manually edit the settings file like this: `nano /home/$USER/Inky-Calendar/settings/settings.py`

Once your details are added, run the software with: `python3 /home/$USER/Inky-Calendar/modules/inkycal.py`. If everything is working correctly, you'll see some lines being printed on the console (not red ones). Lastly, the E-Paper display will show a fresh image.

If you encounter any issues, please leave a comment in the issues or via email. Thanks in advance.

## iCalendar
With the latest release (v1.7), most iCalendars (Google, Yahoo, etc.) will work without problems. With Google and Yahoo, recurring events are now supported as well. With the other iCalendar providers, testing has not been done.

Event names will be truncated until they fit in their allocated space/line. Try avoiding too long event names.

If you encounter errors related to your iCalendar, please feel free to report the error either by opening an issue or by sending a mail.

## Updating
Before updating, re-name the current Inky-Calendar folder e.g. Inky-Calendar-old and then run the installer again (see above), choosing the **update** option.

<<<<<<< HEAD
## Contributing
All sorts of contributions are most welcome and appreciated. To start contributing, please follow the [Contribution Guidelines](https://github.com/aceisace/Inky-Calendar/blob/master/.github/CONTRIBUTING.md).

The average response time for issues, PRs and emails is usually 24 hours. In some cases, it might be longer.
=======
## Running Inky-Calendar manually and as service
$ python3 modules/inkycal.py
>>>>>>> e3822755

$ service supervisor start Inky-Calendar

## Contributing
Please check-out the upstream project from aceisace/Inky-Calendar.
There you will also find a wiki that contains additional information.<|MERGE_RESOLUTION|>--- conflicted
+++ resolved
@@ -92,18 +92,10 @@
 ## Updating
 Before updating, re-name the current Inky-Calendar folder e.g. Inky-Calendar-old and then run the installer again (see above), choosing the **update** option.
 
-<<<<<<< HEAD
-## Contributing
-All sorts of contributions are most welcome and appreciated. To start contributing, please follow the [Contribution Guidelines](https://github.com/aceisace/Inky-Calendar/blob/master/.github/CONTRIBUTING.md).
-
-The average response time for issues, PRs and emails is usually 24 hours. In some cases, it might be longer.
-=======
 ## Running Inky-Calendar manually and as service
 $ python3 modules/inkycal.py
->>>>>>> e3822755
-
 $ service supervisor start Inky-Calendar
 
 ## Contributing
 Please check-out the upstream project from aceisace/Inky-Calendar.
-There you will also find a wiki that contains additional information.+All sorts of contributions are most welcome and appreciated. To start contributing, please follow the [Contribution Guidelines](https://github.com/aceisace/Inky-Calendar/blob/master/.github/CONTRIBUTING.md).