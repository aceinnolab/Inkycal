--- conflicted
+++ resolved
@@ -3,7 +3,7 @@
 on:
   push:
     branches:
-      - trixie-preparation # set back to main after testing
+      - main
   #pull_request:
   #  branches:
   #    - main
@@ -42,15 +42,9 @@
             cd /home/inky
             sudo apt-get update -y
             # sudo apt-get install git zlib1g libjpeg-dev libatlas-base-dev rustc libopenjp2-7 python-dev-is-python3 scons libssl-dev python3-venv python3-pip git libfreetype6-dev wkhtmltopdf libopenblas-dev build-essential libxml2-dev libxslt1-dev python3-dev -y
-<<<<<<< HEAD
-            sudo apt-get install git python3-dev python3-setuptools zlib1g-dev libjpeg-dev libffi-dev wkhtmltopdf -y
-            echo $PWD && ls
-            git clone -b trixie-preparation https://github.com/aceinnolab/Inkycal 
-=======
             sudo apt-get install git python3-dev python3-setuptools zlib1g-dev libjpeg-dev libffi-dev libopenblas-dev libopenjp2-7 wkhtmltopdf -y
             echo $PWD && ls
             git clone -b trixie-preparation --single-branch https://github.com/aceinnolab/Inkycal 
->>>>>>> 58466cbe
             cd Inkycal
             # in trixie, defaults to python 3.13
             python3 -m venv venv
