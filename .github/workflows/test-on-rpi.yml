name: Test on Raspberry Pi OS

on:
  workflow_dispatch:
  push:
    branches: [main]
  pull_request:
      branches: [main]
jobs:
  test-on-rpi-os:
    name: Run Tests on Raspberry Pi OS
    runs-on: ubuntu-latest
    permissions:
      contents: write

    steps:
      - name: Build Raspberry Pi OS
        uses: pguyot/arm-runner-action@v2
        id: build_image
        env:
          INKY_INITAL_PASSWORD: ${{ secrets.INKY_INITAL_PASSWORD }}
          OPENWEATHERMAP_API_KEY: ${{ secrets.OPENWEATHERMAP_API_KEY }}
          SAMPLE_ICAL_URL: ${{ secrets.SAMPLE_ICAL_URL }}
          TEST_ICAL_URL: ${{ secrets.TEST_ICAL_URL }}
          TODOIST_API_KEY: ${{ secrets.TODOIST_API_KEY }}
          TINDIE_API_KEY: ${{ secrets.TINDIE_API_KEY }}
          TINDIE_USERNAME: ${{ secrets.TINDIE_USERNAME }}
        with:
          # Set the base_image to the desired Raspberry Pi OS version
          base_image: https://downloads.raspberrypi.com/raspios_lite_armhf/images/raspios_lite_armhf-2025-11-24/2025-11-24-raspios-trixie-armhf-lite.img.xz
          image_additional_mb: 3072 # enlarge free space to 3GB
          optimize_image: true
          commands: |
            cd /home
            sudo useradd -m -p "$(openssl passwd -1 $INKY_INITAL_PASSWORD)" inky
            sudo usermod -a -G adm,dialout,cdrom,sudo,audio,video,plugdev,games,users,input,netdev,gpio,i2c,spi inky
            sudo su inky
            echo $HOME
            whoami
            cd /home/inky
            sudo apt-get update -y
            # sudo apt-get install git zlib1g libjpeg-dev libatlas-base-dev rustc libopenjp2-7 python-dev-is-python3 scons libssl-dev python3-venv python3-pip git libfreetype6-dev wkhtmltopdf libopenblas-dev build-essential libxml2-dev libxslt1-dev python3-dev -y
            sudo apt-get install git python3-dev python3-setuptools zlib1g-dev libjpeg-dev libffi-dev libopenblas-dev libopenjp2-7 wkhtmltopdf rustc build-essential libssl-dev -y
            echo $PWD && ls
            git clone -b trixie-preparation --single-branch https://github.com/aceinnolab/Inkycal 
            cd Inkycal
            # in trixie, defaults to python 3.13
            python3 -m venv venv
            . venv/bin/activate
            # python packages for armv6 often do not have wheels, as a result, numpy, matplotlib etc. can easily take several hours to build
            # to ensure we don't reach the max timeout for GitHub Actions and making it faster to install Inkycal, we're depending on piwheels
            # for the wheels we need
            pip install --upgrade pip wheel setuptools --index-url https://www.piwheels.org/simple --extra-index-url https://pypi.org/simple
            pip install -e . --index-url https://www.piwheels.org/simple --extra-index-url https://pypi.org/simple
<<<<<<< HEAD
            pip install -r raspberry_os_requirements.txt --index-url https://www.piwheels.org/simple --extra-index-url https://pypi.org/simple
=======
            pip install -r raspberry_os_requirements.txt  --index-url https://www.piwheels.org/simple --extra-index-url https://pypi.org/simple
>>>>>>> e9e4d60b
            wget https://raw.githubusercontent.com/aceinnolab/Inkycal/assets/tests/settings.json
            pip install pytest
            python -m pytest <|MERGE_RESOLUTION|>--- conflicted
+++ resolved
@@ -42,7 +42,7 @@
             # sudo apt-get install git zlib1g libjpeg-dev libatlas-base-dev rustc libopenjp2-7 python-dev-is-python3 scons libssl-dev python3-venv python3-pip git libfreetype6-dev wkhtmltopdf libopenblas-dev build-essential libxml2-dev libxslt1-dev python3-dev -y
             sudo apt-get install git python3-dev python3-setuptools zlib1g-dev libjpeg-dev libffi-dev libopenblas-dev libopenjp2-7 wkhtmltopdf rustc build-essential libssl-dev -y
             echo $PWD && ls
-            git clone -b trixie-preparation --single-branch https://github.com/aceinnolab/Inkycal 
+            git clone -b main --single-branch https://github.com/aceinnolab/Inkycal 
             cd Inkycal
             # in trixie, defaults to python 3.13
             python3 -m venv venv
@@ -52,11 +52,7 @@
             # for the wheels we need
             pip install --upgrade pip wheel setuptools --index-url https://www.piwheels.org/simple --extra-index-url https://pypi.org/simple
             pip install -e . --index-url https://www.piwheels.org/simple --extra-index-url https://pypi.org/simple
-<<<<<<< HEAD
             pip install -r raspberry_os_requirements.txt --index-url https://www.piwheels.org/simple --extra-index-url https://pypi.org/simple
-=======
-            pip install -r raspberry_os_requirements.txt  --index-url https://www.piwheels.org/simple --extra-index-url https://pypi.org/simple
->>>>>>> e9e4d60b
             wget https://raw.githubusercontent.com/aceinnolab/Inkycal/assets/tests/settings.json
             pip install pytest
             python -m pytest 